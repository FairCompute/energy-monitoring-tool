--- conflicted
+++ resolved
@@ -27,19 +27,12 @@
           cache: 'pip'
           cache-dependency-path: 'pyproject.toml'
 
-<<<<<<< HEAD
       - name: Create Virtual Environment
         run: python -m venv emt
 
       - name: Activate Virtual Environment and Install Dependencies
         run: |
           source venv/bin/activate
-=======
-      - name: Install Dependencies
-        run: |
-          python -m pip install --upgrade pip
-          pip install -e . 
->>>>>>> e371def4
           python --version
           python -m pip install --upgrade pip
           pip install -e .
@@ -85,19 +78,12 @@
           cache: 'pip'
           cache-dependency-path: 'pyproject.toml'
 
-<<<<<<< HEAD
       - name: Create Virtual Environment
         run: python -m venv emt
 
       - name: Activate Virtual Environment and Install Dependencies
         run: |
           source venv/bin/activate
-=======
-      - name: Install Dependencies
-        run: |
-          python -m pip install --upgrade pip
-          pip install -e . 
->>>>>>> e371def4
           python --version
           python -m pip install --upgrade pip
           pip install -e .[test]
